--- conflicted
+++ resolved
@@ -92,11 +92,7 @@
 
     if (beginStage > 0)
     {
-<<<<<<< HEAD
 #ifdef HAVE_CUDA 
-=======
-#ifdef HAVE_CUDA
->>>>>>> 79f80e5c
         // check for CUDA devices
         cv::cuda::DeviceInfo info;
         if (cv::cuda::getCudaEnabledDeviceCount() > 0 && info.isCompatible())
@@ -118,14 +114,10 @@
             std::cout << "# ERROR: No Cuda device found!\n";
             exit(1);
         }
-<<<<<<< HEAD
-#endif // HAVE_CUDA 
-=======
 #else  // HAVE_CUDA
         std::cout << "# ERROR: Application not compiled with CUDA! Either recompile with CUDA or modify this program to work without it.\n";
         exit(1);
 #endif // HAVE_CUDA
->>>>>>> 79f80e5c
     }
 
     //========================= Handling Input =======================
