#include "SurfGPU.h"

#include <iostream>

namespace camodocal
{

cv::Ptr<SurfGPU> SurfGPU::m_instance;
boost::mutex SurfGPU::m_instanceMutex;

SurfGPU::SurfGPU(double hessianThreshold, int nOctaves,
                 int nOctaveLayers, bool extended,
                 float keypointsRatio)
 :
<<<<<<< HEAD
#ifdef HAVE_OPENCV3
    m_surfGPU(new SURFType(hessianThreshold,nOctaves,nOctaveLayers,extended,keypointsRatio)),
    m_matcher(new MatcherType())
#else // HAVE_OPENCV3
    m_surfGPU(new SURFType(hessianThreshold, nOctaves, nOctaveLayers, extended, keypointsRatio)),
    m_matcher(new MatcherType())
=======
#ifdef    HAVE_CUDA
#ifdef    HAVE_OPENCV3
    
    // opencv3 + CUDA
    m_surfGPU(new SURFType(hessianThreshold,nOctaves,nOctaveLayers,extended,keypointsRatio))
    
#else  // HAVE_OPENCV3
    
    // opencv2 + CUDA
    m_surfGPU(new SURFType(hessianThreshold, nOctaves, nOctaveLayers, extended, keypointsRatio))
    
#endif // HAVE_OPENCV3
#else  // HAVE_CUDA
#ifdef HAVE_OPENCV3
    
    // opencv3
    m_surfGPU(cv::xfeatures2d::SURF::create(hessianThreshold,nOctaves,nOctaveLayers,extended,keypointsRatio))
    
#else // HAVE_OPENCV3
    
    // opencv2
    m_surfGPU(new SURFType(hessianThreshold, nOctaves, nOctaveLayers, extended, keypointsRatio))
    
>>>>>>> 79f80e5c
#endif // HAVE_OPENCV3
#endif // HAVE_CUDA
{

}

SurfGPU::~SurfGPU()
{

}

cv::Ptr<SurfGPU>
SurfGPU::instance(double hessianThreshold, int nOctaves,
                  int nOctaveLayers, bool extended,
                  float keypointsRatio)
{
    boost::lock_guard<boost::mutex> lock(m_instanceMutex);

    if (m_instance.empty())
    {
        m_instance = cv::Ptr<SurfGPU>(new SurfGPU(hessianThreshold, nOctaves, nOctaveLayers, extended, keypointsRatio));
    }

    return m_instance;
}

void
SurfGPU::detect(const cv::Mat& image, std::vector<cv::KeyPoint>& keypoints,
                const cv::Mat& mask)
{
    boost::lock_guard<boost::mutex> lock(m_instanceMutex);
#ifdef HAVE_CUDA
    // CUDA, Both OpenCV2 and OpenCV3?
    MatType imageGPU(image);

    MatType maskGPU;
    if (!mask.empty())
    {
        maskGPU.upload(mask);
    }

    try
    {
        MatType kptsGPU;

        (*m_surfGPU)(imageGPU, maskGPU, kptsGPU);
        m_surfGPU->downloadKeypoints(kptsGPU, keypoints);
    }
    catch (cv::Exception& exception)
    {
        std::cout << "# ERROR: Surf GPU feature detection failed: " << exception.msg << std::endl;
    }
#else
<<<<<<< HEAD
    m_surfGPU->detect(image,keypoints,mask);
=======
#ifdef    HAVE_OPENCV3
    m_surfGPU->detect(image,keypoints,mask);
#else  // HAVE_OPENCV3
    (*m_surfGPU)(image,mask,keypoints);
#endif // HAVE_OPENCV3
>>>>>>> 79f80e5c
#endif
}

void
SurfGPU::compute(const cv::Mat& image,
                 std::vector<cv::KeyPoint>& keypoints,
                 cv::Mat& descriptors)
{
    boost::lock_guard<boost::mutex> lock(m_instanceMutex);

#ifdef HAVE_CUDA

    //////////////////
    // OPENCV3.0.0 + OPENCV2 + CUDA
    //////////////////
    
    MatType imageGPU(image);

    MatType dtorsGPU;
    try
    {
        (*m_surfGPU)(imageGPU, MatType(), keypoints, dtorsGPU, true);
    }
    catch (cv::Exception& exception)
    {
        std::cout << "# ERROR: Surf GPU descriptor computation failed: " << exception.msg << std::endl;
    }
    dtorsGPU.download(descriptors);
#else // HAVE_CUDA
#ifdef HAVE_OPENCV3
    //////////////////
    // OPENCV3
    //////////////////
    m_surfGPU->compute(image, keypoints, descriptors);
    
#else // HAVE_OPENCV3

    //////////////////
    // OPENCV2
    //////////////////
    (*m_surfGPU)(image, MatType(), keypoints, descriptors, true);
#endif // HAVE_OPENCV3
#endif // HAVE_CUDA
}

void
SurfGPU::knnMatch(const cv::Mat& queryDescriptors,
                  const cv::Mat& trainDescriptors,
                  std::vector<std::vector<cv::DMatch> >& matches,
                  int k,
                  const cv::Mat& mask,
                  bool compactResult)
{
    boost::lock_guard<boost::mutex> lock(m_instanceMutex);

    if (queryDescriptors.empty() || trainDescriptors.empty())
    {
        matches.clear();
        return;
    }

    matches.reserve(queryDescriptors.rows);
#ifdef HAVE_CUDA
    MatType qDtorsGPU(queryDescriptors);
    MatType tDtorsGPU(trainDescriptors);

    MatType maskGPU;
    if (!mask.empty())
    {
        maskGPU.upload(mask);
    }

    m_matcher->knnMatch(qDtorsGPU, tDtorsGPU, matches, k, maskGPU, compactResult);
#else
    m_matcher->knnMatch(queryDescriptors, trainDescriptors, matches, k,mask,compactResult);
#endif
}

void
SurfGPU::radiusMatch(const cv::Mat& queryDescriptors,
                     const cv::Mat& trainDescriptors,
                     std::vector<std::vector<cv::DMatch> >& matches,
                     float maxDistance,
                     const cv::Mat& mask,
                     bool compactResult)
{
    boost::lock_guard<boost::mutex> lock(m_instanceMutex);

    if (queryDescriptors.empty() || trainDescriptors.empty())
    {
        matches.clear();
        return;
    }

    matches.reserve(queryDescriptors.rows);
#ifdef HAVE_CUDA
    MatType qDtorsGPU(queryDescriptors);
    MatType tDtorsGPU(trainDescriptors);

    MatType maskGPU;
    if (!mask.empty())
    {
        maskGPU.upload(mask);
    }

    m_matcher->radiusMatch(qDtorsGPU, tDtorsGPU, matches, maxDistance, maskGPU, compactResult);
#else
    m_matcher->radiusMatch(queryDescriptors, trainDescriptors, matches, maxDistance, mask, compactResult);
#endif // HAVE_CUDA
}

void
SurfGPU::match(const cv::Mat& image1, std::vector<cv::KeyPoint>& keypoints1,
               cv::Mat& dtors1, const cv::Mat& mask1,
               const cv::Mat& image2, std::vector<cv::KeyPoint>& keypoints2,
               cv::Mat& dtors2, const cv::Mat& mask2,
               std::vector<cv::DMatch>& matches,
               bool useProvidedKeypoints,
               float maxDistanceRatio)
{
    boost::lock_guard<boost::mutex> lock(m_instanceMutex);

    MatType imageGPU[2];
    MatType maskGPU[2];
    MatType dtorsGPU[2];
#ifdef HAVE_CUDA
    imageGPU[0].upload(image1);
    imageGPU[1].upload(image2);

    if (!mask1.empty())
    {
        maskGPU[0].upload(mask1);
    }
    if (!mask2.empty())
    {
        maskGPU[1].upload(mask2);
    }
#else 
/// @todo eliminate the copies here
    imageGPU[0] = image1;
    imageGPU[1] = image2;

    if (!mask1.empty())
    {
        maskGPU[0] = mask1;
    }
    if (!mask2.empty())
    {
        maskGPU[1] = mask2;
    }
#endif
    try
    {
        
#ifdef HAVE_OPENCV3
        // OpenCV3
        (*m_surfGPU).detectAndCompute(imageGPU[0], maskGPU[0], keypoints1, dtorsGPU[0], useProvidedKeypoints);
        (*m_surfGPU).detectAndCompute(imageGPU[1], maskGPU[1], keypoints2, dtorsGPU[1], useProvidedKeypoints);
#else
        // OpenCV2
        (*m_surfGPU)(imageGPU[0], maskGPU[0], keypoints1, dtorsGPU[0], useProvidedKeypoints);
        (*m_surfGPU)(imageGPU[1], maskGPU[1], keypoints2, dtorsGPU[1], useProvidedKeypoints);
#endif
        
#ifdef HAVE_CUDA
        dtorsGPU[0].download(dtors1);
        dtorsGPU[1].download(dtors2);
#else
        dtors1 = dtorsGPU[0];
        dtors2 = dtorsGPU[1];
#endif
        std::vector<std::vector<cv::DMatch> > candidateFwdMatches;
        m_matcher->knnMatch(dtorsGPU[0], dtorsGPU[1], candidateFwdMatches, 2);

        std::vector<std::vector<cv::DMatch> > candidateRevMatches;
        m_matcher->knnMatch(dtorsGPU[1], dtorsGPU[0], candidateRevMatches, 2);

        std::vector<std::vector<cv::DMatch> > fwdMatches(candidateFwdMatches.size());
        for (size_t i = 0; i < candidateFwdMatches.size(); ++i)
        {
            std::vector<cv::DMatch>& match = candidateFwdMatches.at(i);

            if (match.size() < 2)
            {
                continue;
            }

            float distanceRatio = match.at(0).distance / match.at(1).distance;

            if (distanceRatio < maxDistanceRatio)
            {
                fwdMatches.at(i).push_back(match.at(0));
            }
        }

        std::vector<std::vector<cv::DMatch> > revMatches(candidateRevMatches.size());
        for (size_t i = 0; i < candidateRevMatches.size(); ++i)
        {
            std::vector<cv::DMatch>& match = candidateRevMatches.at(i);

            if (match.size() < 2)
            {
                continue;
            }

            float distanceRatio = match.at(0).distance / match.at(1).distance;

            if (distanceRatio < maxDistanceRatio)
            {
                revMatches.at(i).push_back(match.at(0));
            }
        }

        // cross-check
        matches.clear();
        for (size_t i = 0; i < fwdMatches.size(); ++i)
        {
            if (fwdMatches.at(i).empty())
            {
                continue;
            }

            cv::DMatch& fwdMatch = fwdMatches.at(i).at(0);

            if (revMatches.at(fwdMatch.trainIdx).empty())
            {
                continue;
            }

            cv::DMatch& revMatch = revMatches.at(fwdMatch.trainIdx).at(0);

            if (fwdMatch.queryIdx == revMatch.trainIdx &&
                fwdMatch.trainIdx == revMatch.queryIdx)
            {
                matches.push_back(fwdMatch);
            }
        }
    }
    catch (cv::Exception& exception)
    {
        std::cout << "# ERROR: Surf GPU image matching failed: " << exception.msg << std::endl;
    }
}

}<|MERGE_RESOLUTION|>--- conflicted
+++ resolved
@@ -12,14 +12,7 @@
                  int nOctaveLayers, bool extended,
                  float keypointsRatio)
  :
-<<<<<<< HEAD
-#ifdef HAVE_OPENCV3
-    m_surfGPU(new SURFType(hessianThreshold,nOctaves,nOctaveLayers,extended,keypointsRatio)),
-    m_matcher(new MatcherType())
-#else // HAVE_OPENCV3
-    m_surfGPU(new SURFType(hessianThreshold, nOctaves, nOctaveLayers, extended, keypointsRatio)),
-    m_matcher(new MatcherType())
-=======
+    m_matcher(new MatcherType()),
 #ifdef    HAVE_CUDA
 #ifdef    HAVE_OPENCV3
     
@@ -43,7 +36,6 @@
     // opencv2
     m_surfGPU(new SURFType(hessianThreshold, nOctaves, nOctaveLayers, extended, keypointsRatio))
     
->>>>>>> 79f80e5c
 #endif // HAVE_OPENCV3
 #endif // HAVE_CUDA
 {
@@ -97,15 +89,12 @@
         std::cout << "# ERROR: Surf GPU feature detection failed: " << exception.msg << std::endl;
     }
 #else
-<<<<<<< HEAD
-    m_surfGPU->detect(image,keypoints,mask);
-=======
 #ifdef    HAVE_OPENCV3
     m_surfGPU->detect(image,keypoints,mask);
 #else  // HAVE_OPENCV3
     (*m_surfGPU)(image,mask,keypoints);
+    //m_surfGPU->detect(image,keypoints,mask);
 #endif // HAVE_OPENCV3
->>>>>>> 79f80e5c
 #endif
 }
 
